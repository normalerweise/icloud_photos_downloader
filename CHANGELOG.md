--- conflicted
+++ resolved
@@ -2,11 +2,8 @@
 
 ## Unreleased
 
-<<<<<<< HEAD
 - fix: --only-print-filenames option displays filenames (live photos) of files that have already been downloaded #200
-=======
 - fix: docker works on Windows #192
->>>>>>> 0839acd9
 
 ## 1.7.0 (2020-11-1)
 
